--- conflicted
+++ resolved
@@ -206,13 +206,6 @@
 		reporter.Infof("Admin user '%s' already exists!", aws.AdminUserName)
 	}
 
-<<<<<<< HEAD
-	reporter.Infof("Ensuring cluster administrator user '%s' has correct permissions...", aws.AdminUserName)
-	err = client.EnsureOsdCcsAdminUserPermissions()
-	if err != nil {
-		reporter.Errorf("Permission check is failed for '%s': \n%v", aws.AdminUserName, err)
-		os.Exit(1)
-=======
 	// Check whether the user can create a basic cluster
 	reporter.Infof("Validating cluster creation...")
 	err = simulateCluster(clustersCollection, args.region)
@@ -221,7 +214,13 @@
 			"If you create a cluster, it should fail with the following error:\n%s", err)
 	} else {
 		reporter.Infof("Cluster creation valid")
->>>>>>> 420db11f
+	}
+
+	reporter.Infof("Ensuring cluster administrator user '%s' has correct permissions...", aws.AdminUserName)
+	err = client.EnsureOsdCcsAdminUserPermissions()
+	if err != nil {
+		reporter.Errorf("Permission check is failed for '%s': \n%v", aws.AdminUserName, err)
+		os.Exit(1)
 	}
 
 	oc.Cmd.Run(cmd, argv)
